#!/usr/bin/env python3
"""オープン中のプルリクエスト情報を取得し Markdown に整形して出力するスクリプト

GitHub CLI (`gh`) を利用して以下の情報を収集する。

* オープン中 PR の基本情報
* レビューの状況や割り当てられたレビュワー
* Projects (v2) に紐付くフィールド値

`--repo` 引数で対象リポジトリを指定可能で、リポジトリごとの Markdown を出力する。
収集した内容を Wiki に掲載するための Markdown 形式にまとめる。
"""
import argparse
import datetime
import json
import os
import subprocess
import logging
import base64
from typing import List, Dict, Any

# 環境変数 LOG_LEVEL を参照してログレベルを設定
LOG_LEVEL = os.environ.get("LOG_LEVEL", "INFO").upper()
logging.basicConfig(
    level=getattr(logging, LOG_LEVEL, logging.INFO),
    format="%(levelname)s: %(message)s",
)
logger = logging.getLogger(__name__)

def determine_pr_status(reviews: List[Dict[str, Any]], is_draft: bool) -> str:
    """レビュー結果から PR のステータス文字列を判定する

    ドラフトであれば常に「ドラフト」とし、レビューの状態に応じて
    「承認済み」「修正依頼」「レビュー中」「未レビュー」を返す。
    """
    if is_draft:
        return "ドラフト"
    approved = [r for r in reviews if r.get("state") == "APPROVED"]
    changes = [r for r in reviews if r.get("state") == "CHANGES_REQUESTED"]
    if approved:
        return "承認済み"
    if changes:
        return "修正依頼"
    if reviews:
        return "レビュー中"
    return "未レビュー"

def format_reviewer_status(reviewer: str, state: str) -> str:
    """レビュー状態に応じてレビュワー名に絵文字を付加する"""
    mapping = {
        "APPROVED": "✅",
        "CHANGES_REQUESTED": "❌",
        "COMMENTED": "💬",
        "PENDING": "⏳",
        "": "⏳",
    }
    return f"{reviewer}{mapping.get(state, '')}"

def run_gh(args: List[str]) -> str:
    """gh コマンドを実行し結果を文字列で返す

    失敗時は標準出力・標準エラーの内容を表示して `CalledProcessError` を送出する。
    """
    result = subprocess.run(args, capture_output=True, text=True)
    if result.returncode != 0:
        # エラー出力があれば優先して表示し、なければ標準出力を表示する
        err_msg = (result.stderr or result.stdout).strip()
        logger.error(f"gh command failed: {err_msg}")
        raise subprocess.CalledProcessError(
            result.returncode, args, output=result.stdout, stderr=result.stderr
        )
    return result.stdout

def extract_fields(project_json: Dict[str, Any], fields: List[str]) -> Dict[str, str]:
    """Projects のフィールド値から指定した項目だけを抜き出す

    `fieldValues.nodes` に現れる複数の値から、必要なフィールド名のみを
    探索して返却する。存在しないフィールドは "-" で埋める。
    """
    result = {f: "-" for f in fields}
    nodes = (
        project_json
        .get("data", {})
        .get("node", {})
        .get("projectItems", {})
        .get("nodes", [])
    )
    for n in nodes:
        fv_nodes = n.get("fieldValues", {}).get("nodes", [])
        for fv in fv_nodes:
            name = fv.get("field", {}).get("name")
            if name not in result:
                continue
            number_value = fv.get("number")
            value = (
                fv.get("text")
                or fv.get("date")
                or fv.get("name")
                or fv.get("title")
                or (str(number_value) if number_value is not None else None)
            )
            if value:
                result[name] = value
            elif isinstance(fv.get("milestone"), dict):
                # マイルストーン値はタイトルを取り出す
                m_title = fv["milestone"].get("title")
                if m_title:
                    result[name] = m_title
    return result

def main(output_dir: str, repo: str = "") -> None:
    os.makedirs(output_dir, exist_ok=True)
<<<<<<< HEAD
    output_file = os.path.join(output_dir, "PR_Status.md")
=======
    # 取得対象のリポジトリを決定し、gh コマンド用の引数と出力ファイル名を組み立てる
    if repo:
        repo_arg = ["--repo", repo]
        file_suffix = repo.replace("/", "_")
    else:
        repo_env = os.environ.get("GITHUB_REPOSITORY", "")
        repo = repo_env
        repo_arg = ["--repo", repo] if repo else []
        file_suffix = repo.replace("/", "_") if repo else "unknown"
    output_file = os.path.join(output_dir, f"PR_Status_{file_suffix}.md")
>>>>>>> 2919b872

    # 環境変数 LOGIN_USERS_B64 をデコードしてユーザーと組織の対応表を作成
    login_user_map: Dict[str, str] = {}
    org_order: List[str] = []
    encoded = os.environ.get("LOGIN_USERS_B64")
    if encoded:
        try:
            decoded = base64.b64decode(encoded).decode()
            login_users_json = json.loads(decoded)
            for item in login_users_json.get("loginUsers", []):
                login = item.get("loginUser")
                org = item.get("organization")
                if login and org:
                    login_user_map[login] = org
                    if org not in org_order:
                        org_order.append(org)
        except Exception as e:
            # デコードや JSON パースに失敗した場合はログに記録して空のマッピングを利用する
            logger.error(f"LOGIN_USERS_B64 decode failed: {e}")
    else:
        logger.warning("LOGIN_USERS_B64 is not set")

    # Markdown のヘッダを動的に生成する
    reviewer_cols = [f"{org} Reviewers" for org in org_order + ["other"]]
    header_cols = [
        "PR",
        "Title",
        "状態",
        *reviewer_cols,
        "Assignees",
        "Status",
        "Priority",
        "Target Date",
        "Sprint",
    ]
    with open(output_file, "w", encoding="utf-8") as f:
        f.write(f"# Pull Request Status for {repo}\n\n")
        f.write(f"Updated: {datetime.datetime.now():%Y-%m-%d %H:%M:%S}\n\n")
        f.write("| " + " | ".join(header_cols) + " |\n")
        f.write("| " + " | ".join(["---"] * len(header_cols)) + " |\n")

    # 1. オープン中の PR 一覧を取得
    #    number や title などの基本情報をまとめて JSON 形式で取得する
<<<<<<< HEAD
    pr_list_json = run_gh([
        "gh", "pr", "list", "--state", "open", "--limit", "100",
        "--json", "number,title,author,createdAt,updatedAt,url,isDraft",
    ])
=======
    pr_list_cmd = [
        "gh", "pr", "list", "--state", "open", "--limit", "100",
        "--json", "number,title,author,createdAt,updatedAt,url,isDraft",
    ] + repo_arg
    pr_list_json = run_gh(pr_list_cmd)
>>>>>>> 2919b872
    logger.debug(f"PR_LIST={pr_list_json}")
    pr_list = json.loads(pr_list_json)

    for pr in pr_list:
        # 2. PR 詳細を取得
        #    レビュー履歴(reviews)、レビュー依頼(reviewRequests)、アサイン(assignees)を取得する
        number = pr["number"]
        title = pr["title"].replace("\n", " ").replace("|", "\\|")
        url = pr["url"]
        is_draft = pr.get("isDraft", False)

<<<<<<< HEAD
        details_json = run_gh(["gh", "pr", "view", str(number), "--json", "reviews,reviewRequests,assignees"])
=======
        details_cmd = [
            "gh", "pr", "view", str(number), "--json", "reviews,reviewRequests,assignees",
        ] + repo_arg
        details_json = run_gh(details_cmd)
>>>>>>> 2919b872
        logger.debug(f"DETAILS for PR {number}={details_json}")
        details = json.loads(details_json)
        reviews = details.get("reviews", [])
        requested = [r["login"] for r in details.get("reviewRequests", [])]
        assignees = [a["login"] for a in details.get("assignees", [])]
        assignees_str = " ".join(assignees) if assignees else "未割当"

        # レビュワーごとの最新ステータスを保持する辞書
        reviewer_states = {r: "PENDING" for r in requested}
        # submittedAt で昇順に並べ替えて最新レビューを反映する
        sorted_reviews = sorted(
            reviews, key=lambda x: x.get("submittedAt", "")
        )
        for r in sorted_reviews:
            author = r.get("author")
            if not author:
                continue
            login = author.get("login")
            if not login:
                continue
            # 現在レビュー再依頼中のレビュワーは保留状態のままにする
            if login in requested:
                continue
            # 同一レビュワーが複数回レビューした場合は最後の状態を採用する
            reviewer_states[login] = r.get("state", "")
        # 組織ごとにレビュワーを分類し各列に表示する文字列を生成する
        org_groups: Dict[str, List[str]] = {org: [] for org in org_order}
        org_groups["other"] = []
        for reviewer, state in reviewer_states.items():
            org = login_user_map.get(reviewer, "other")
            org_groups.setdefault(org, []).append(
                format_reviewer_status(reviewer, state)
            )

        pr_status = determine_pr_status(reviews, is_draft)

        # 3. Projects (v2) のフィールド値を GraphQL で取得
        #    まず gh pr view で PR の node ID を取得する
<<<<<<< HEAD
        pr_node_id = run_gh(["gh", "pr", "view", str(number), "--json", "id", "-q", ".id"]).strip()
=======
        node_cmd = ["gh", "pr", "view", str(number), "--json", "id", "-q", ".id"] + repo_arg
        pr_node_id = run_gh(node_cmd).strip()
>>>>>>> 2919b872
        logger.debug(f"PR_NODE_ID for PR {number}={pr_node_id}")

        # プロジェクトアイテムに紐付く任意フィールドを取得するクエリ
        # PullRequest の projectItems から fieldValues を列挙し、
        # 各フィールド型ごとに name/text/date などの値を取り出す
        graphql_query = (
            "query($PR_NODE_ID: ID!) {\n"
            "  node(id: $PR_NODE_ID) {\n"
            "    ... on PullRequest {\n"
            "      projectItems(first: 1) {\n"
            "        nodes {\n"
            "          fieldValues(first: 20) {\n"
            "            nodes {\n"
            "              __typename\n"
            "              ... on ProjectV2ItemFieldSingleSelectValue {\n"
            "                field { ... on ProjectV2FieldCommon { name } }\n"
            "                name\n"
            "              }\n"
            "              ... on ProjectV2ItemFieldTextValue {\n"
            "                field { ... on ProjectV2FieldCommon { name } }\n"
            "                text\n"
            "              }\n"
            "              ... on ProjectV2ItemFieldDateValue {\n"
            "                field { ... on ProjectV2FieldCommon { name } }\n"
            "                date\n"
            "              }\n"
            "              ... on ProjectV2ItemFieldIterationValue {\n"
            "                field { ... on ProjectV2FieldCommon { name } }\n"
            "                title\n"
            "              }\n"
            "              ... on ProjectV2ItemFieldNumberValue {\n"
            "                field { ... on ProjectV2FieldCommon { name } }\n"
            "                number\n"
            "              }\n"
            "              ... on ProjectV2ItemFieldMilestoneValue {\n"
            "                field { ... on ProjectV2FieldCommon { name } }\n"
            "                milestone { title }\n"
            "              }\n"
            "            }\n"
            "          }\n"
            "        }\n"
            "      }\n"
            "    }\n"
            "  }\n"
            "}\n"
        )
        # 上記クエリを gh api graphql で実行してフィールド値を取得する
        try:
            project_json_str = run_gh([
                "gh", "api", "graphql",
                "-f", f"query={graphql_query}", "-f", f"PR_NODE_ID={pr_node_id}",
            ])
            logger.debug(f"PROJECT_JSON for PR {number}={project_json_str}")
            project_json = json.loads(project_json_str)
            field_names = [
                "Status",
                "Priority",
                "Target date",
                "Sprint",
            ]
            field_values = extract_fields(project_json, field_names)
            status = field_values["Status"]
            priority = field_values["Priority"]
            target_date = field_values["Target date"]
            sprint = field_values["Sprint"]
        except subprocess.CalledProcessError as e:
            # gh コマンドが失敗した場合はエラーメッセージを出力し、値を "-" とする
            logger.error(f"PROJECT_JSON fetch failed for PR {number}: {e.stderr}")
            status = priority = target_date = sprint = "-"
        except json.JSONDecodeError as e:
            # JSON パースに失敗した場合も値を "-" とする
            logger.error(f"PROJECT_JSON parse failed for PR {number}: {e}")
            status = priority = target_date = sprint = "-"

        # Markdown 出力用の行を組み立てる
        row_fields: List[str] = [
            f"#{number}",
            f"[{title}]({url})",
            pr_status,
        ]
        for org in org_order + ["other"]:
            names = org_groups.get(org)
            row_fields.append(" ".join(names) if names else "-")
        row_fields.extend(
            [assignees_str, status, priority, target_date, sprint]
        )
        row = "| " + " | ".join(row_fields) + " |\n"
        with open(output_file, "a", encoding="utf-8") as f:
            f.write(row)

    logger.info(f"PR 情報を {output_file} に出力しました")

if __name__ == "__main__":
    parser = argparse.ArgumentParser(description="PR 情報を収集して Markdown に出力します")
    parser.add_argument("output_dir", nargs="?", default=".")
    parser.add_argument("--repo", help="対象とするリポジトリ (owner/name)", default="")
    args = parser.parse_args()
    main(args.output_dir, args.repo)<|MERGE_RESOLUTION|>--- conflicted
+++ resolved
@@ -110,9 +110,6 @@
 
 def main(output_dir: str, repo: str = "") -> None:
     os.makedirs(output_dir, exist_ok=True)
-<<<<<<< HEAD
-    output_file = os.path.join(output_dir, "PR_Status.md")
-=======
     # 取得対象のリポジトリを決定し、gh コマンド用の引数と出力ファイル名を組み立てる
     if repo:
         repo_arg = ["--repo", repo]
@@ -123,7 +120,6 @@
         repo_arg = ["--repo", repo] if repo else []
         file_suffix = repo.replace("/", "_") if repo else "unknown"
     output_file = os.path.join(output_dir, f"PR_Status_{file_suffix}.md")
->>>>>>> 2919b872
 
     # 環境変数 LOGIN_USERS_B64 をデコードしてユーザーと組織の対応表を作成
     login_user_map: Dict[str, str] = {}
@@ -167,18 +163,11 @@
 
     # 1. オープン中の PR 一覧を取得
     #    number や title などの基本情報をまとめて JSON 形式で取得する
-<<<<<<< HEAD
-    pr_list_json = run_gh([
-        "gh", "pr", "list", "--state", "open", "--limit", "100",
-        "--json", "number,title,author,createdAt,updatedAt,url,isDraft",
-    ])
-=======
     pr_list_cmd = [
         "gh", "pr", "list", "--state", "open", "--limit", "100",
         "--json", "number,title,author,createdAt,updatedAt,url,isDraft",
     ] + repo_arg
     pr_list_json = run_gh(pr_list_cmd)
->>>>>>> 2919b872
     logger.debug(f"PR_LIST={pr_list_json}")
     pr_list = json.loads(pr_list_json)
 
@@ -190,14 +179,10 @@
         url = pr["url"]
         is_draft = pr.get("isDraft", False)
 
-<<<<<<< HEAD
-        details_json = run_gh(["gh", "pr", "view", str(number), "--json", "reviews,reviewRequests,assignees"])
-=======
         details_cmd = [
             "gh", "pr", "view", str(number), "--json", "reviews,reviewRequests,assignees",
         ] + repo_arg
         details_json = run_gh(details_cmd)
->>>>>>> 2919b872
         logger.debug(f"DETAILS for PR {number}={details_json}")
         details = json.loads(details_json)
         reviews = details.get("reviews", [])
@@ -236,12 +221,8 @@
 
         # 3. Projects (v2) のフィールド値を GraphQL で取得
         #    まず gh pr view で PR の node ID を取得する
-<<<<<<< HEAD
-        pr_node_id = run_gh(["gh", "pr", "view", str(number), "--json", "id", "-q", ".id"]).strip()
-=======
         node_cmd = ["gh", "pr", "view", str(number), "--json", "id", "-q", ".id"] + repo_arg
         pr_node_id = run_gh(node_cmd).strip()
->>>>>>> 2919b872
         logger.debug(f"PR_NODE_ID for PR {number}={pr_node_id}")
 
         # プロジェクトアイテムに紐付く任意フィールドを取得するクエリ
