--- conflicted
+++ resolved
@@ -479,11 +479,7 @@
 
 def add_assignees_to_assignable(assignable_id: str, user_ids: List[str]) -> None:
     """指定した assignable にユーザーをアサインする"""
-<<<<<<< HEAD
-    # 空配列の場合は何もしない
-=======
     # ユーザー ID が空の場合は何もしない
->>>>>>> 95666998
     if not user_ids:
         return
     mutation = (
@@ -492,21 +488,12 @@
         "}"
     )
     try:
-<<<<<<< HEAD
         # GraphQL の配列変数は --raw-field で JSON 配列をそのまま渡す
         run_gh([
             "gh", "api", "graphql",
             "-f", f"query={mutation}",
             "-f", f"A={assignable_id}",
             "--raw-field", f"U={json.dumps(user_ids)}",
-=======
-        variables = {"A": assignable_id, "U": user_ids}
-        run_gh([
-            "gh", "api", "graphql",
-            "-f", f"query={mutation}",
-            # variables に JSON でまとめて渡す
-            "-f", f"variables={json.dumps(variables)}",
->>>>>>> 95666998
         ])
     except Exception as e:
         logger.error(f"アサイン追加に失敗: {e}")
