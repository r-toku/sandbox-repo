--- conflicted
+++ resolved
@@ -7,28 +7,22 @@
 
 ## collect_pr_status.py
 - GitHub CLI (`gh`) を利用してオープン中の PR 情報と Projects (v2) のフィールド値を取得する。
-<<<<<<< HEAD
 - レビュー履歴を `submittedAt` で昇順ソートし、再依頼されたレビューは「保留」に戻す。
 - 取得した情報を `PR_Status.md` として Markdown 形式で出力する。
 - 環境変数 `LOGIN_USERS_B64` を Base64 デコードしてユーザーと所属組織の対応表を作成し、レビュワーを組織ごとに分類する。リストに存在しないユーザーは `other` として扱う。
 - 出力する列: PR, Title, 状態, Assignees, Status, Priority, Target Date, Sprint、および各組織ごとの Reviewers 列。
 - `LOG_LEVEL` 環境変数を利用して logging モジュールの出力レベルを制御する。
-=======
 - レビュワーごとの最新ステータスを集計し、再依頼されたレビューは「保留」に戻す。
 - `--repo` 引数で対象リポジトリを指定し、リポジトリごとに `PR_Status_<owner>_<repo>.md` を出力する。
 - 出力する列: PR, Title, 状態, Reviewers, Assignees, Status, Priority, Target Date, Sprint。
->>>>>>> 2919b872
 - 事前に `gh` コマンドが利用可能であること。
 
 ## update_wiki.py
 - 指定された Wiki リポジトリに移動し、`PR_Status*.md` の変更をコミットしてプッシュする。
 - `GITHUB_TOKEN` を用いた認証 URL に差し替えることで push を可能にする。
 - 差分がない場合はコミットやプッシュを行わず終了する。
-<<<<<<< HEAD
 - `LOG_LEVEL` 環境変数を利用して logging モジュールの出力レベルを制御する。
-=======
 
 ## pr-check.yaml
 - 環境変数 `SUB_REPOSITORY` にスペースまたは改行で区切った複数のリポジトリを指定できる。
-- メインリポジトリと指定した全サブリポジトリの PR ステータスを順に収集する。
->>>>>>> 2919b872
+- メインリポジトリと指定した全サブリポジトリの PR ステータスを順に収集する。