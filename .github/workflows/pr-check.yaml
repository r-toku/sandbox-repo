--- conflicted
+++ resolved
@@ -29,13 +29,10 @@
           GH_TOKEN: ${{ secrets.GH_PROJECT_PAT }}
           LOG_LEVEL: INFO
           LOGIN_USERS_B64: "eyJsb2dpblVzZXJzIjogW3sibG9naW5Vc2VyIjogImljaGktM2hFRyIsICJvcmdhbml6YXRpb24iOiAieW9ndXJ0In0sIHsibG9naW5Vc2VyIjogImljaGk3OTAxIiwgIm9yZ2FuaXphdGlvbiI6ICJjb3JpYW5kZXIifV19"
-<<<<<<< HEAD
-=======
           # スペースや改行で区切って複数指定可能なサブリポジトリ一覧
           SUB_REPOSITORY: |
             owner/another-repo
             owner/extra-repo
->>>>>>> 2919b872
         run: |
           ls -l .github/workflows/script/
           # メインリポジトリと複数のサブリポジトリの PR ステータスを収集
